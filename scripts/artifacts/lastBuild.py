import datetime
import os
import plistlib
import scripts.artifacts.artGlobals 

from scripts.artifact_report import ArtifactHtmlReport
from scripts.ilapfuncs import logfunc, logdevinfo, tsv, is_platform_windows 

def get_lastBuild(files_found, report_folder, seeker):
    versionnum = 0
    data_list = []
    file_found = str(files_found[0])
    with open(file_found, "rb") as fp:
        pl = plistlib.load(fp)
        for key, val in pl.items():
            data_list.append((key, val))
            if key == ("ProductVersion"):
                #ilapfuncs.globalvars()
                scripts.artifacts.artGlobals.versionf = val
                logfunc(f"iOS version: {val}")
                logdevinfo(f"iOS version: {val}")
            
            if key == "ProductBuildVersion":
                logdevinfo(f"ProductBuildVersion: {val}")
            
            if key == ("ProductName"):
                logfunc(f"Product: {val}")
                logdevinfo(f"Product: {val}")

  
    report = ArtifactHtmlReport('iOS Build')
    report.start_artifact_report(report_folder, 'Build Information')
    report.add_script()
    data_headers = ('Key','Values' )     
    report.write_artifact_data_table(data_headers, data_list, file_found)
    report.end_artifact_report()
    
    tsvname = 'Last Build'
    tsv(report_folder, data_headers, data_list, tsvname)
            
<<<<<<< HEAD

=======
>>>>>>> 71e52f70
def get_iTunesBackupInfo(files_found, report_folder, seeker):
    versionnum = 0
    data_list = []
    file_found = str(files_found[0])
    with open(file_found, "rb") as fp:
        pl = plistlib.load(fp)
        for key, val in pl.items():
            if isinstance(val, str) or isinstance(val, int) or isinstance(val, datetime.datetime):
                data_list.append((key, val))
                if key in ('Build Version', 'Device Name', 'ICCID', 'IMEI', 'Last Backup Date', 
                            'MEID', 'Phone Number', 'Product Name', 'Product Type',
                            'Product Version', 'Serial Number'):
                    logdevinfo(f"{key}: {val}")
<<<<<<< HEAD
                
                if key == ('Product Version'):
                    scripts.artifacts.artGlobals.versionf = val
                    logfunc(f"iOS version: {val}")
                    
=======
>>>>>>> 71e52f70
            elif key == "Installed Applications":
                data_list.append((key, ', '.join(val)))
  
    report = ArtifactHtmlReport('iTunes Backup')
    report.start_artifact_report(report_folder, 'iTunes Backup Information')
    report.add_script()
    data_headers = ('Key','Values')
    report.write_artifact_data_table(data_headers, data_list, file_found)
    report.end_artifact_report()
    
    tsvname = 'iTunes Backup'
<<<<<<< HEAD
    tsv(report_folder, data_headers, data_list, tsvname)
=======
    tsv(report_folder, data_headers, data_list, tsvname)
>>>>>>> 71e52f70
<|MERGE_RESOLUTION|>--- conflicted
+++ resolved
@@ -38,10 +38,7 @@
     tsvname = 'Last Build'
     tsv(report_folder, data_headers, data_list, tsvname)
             
-<<<<<<< HEAD
 
-=======
->>>>>>> 71e52f70
 def get_iTunesBackupInfo(files_found, report_folder, seeker):
     versionnum = 0
     data_list = []
@@ -55,14 +52,11 @@
                             'MEID', 'Phone Number', 'Product Name', 'Product Type',
                             'Product Version', 'Serial Number'):
                     logdevinfo(f"{key}: {val}")
-<<<<<<< HEAD
-                
+
                 if key == ('Product Version'):
                     scripts.artifacts.artGlobals.versionf = val
                     logfunc(f"iOS version: {val}")
-                    
-=======
->>>>>>> 71e52f70
+
             elif key == "Installed Applications":
                 data_list.append((key, ', '.join(val)))
   
@@ -74,8 +68,4 @@
     report.end_artifact_report()
     
     tsvname = 'iTunes Backup'
-<<<<<<< HEAD
-    tsv(report_folder, data_headers, data_list, tsvname)
-=======
-    tsv(report_folder, data_headers, data_list, tsvname)
->>>>>>> 71e52f70
+    tsv(report_folder, data_headers, data_list, tsvname)