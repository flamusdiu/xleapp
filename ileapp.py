import argparse
import io
import os
import scripts.report as report
import shutil
import traceback

from scripts.search_files import *
from scripts.ilapfuncs import *
from scripts.ilap_artifacts import *
from scripts.version_info import aleapp_version
from time import process_time, gmtime, strftime

def main():
    parser = argparse.ArgumentParser(description='iLEAPP: iOS Logs, Events, and Plists Parser.')
<<<<<<< HEAD
    parser.add_argument('-t', choices=['fs','tar','zip', 'gz'], required=False, action="store", help="Input type (fs = extracted to file system folder)")
    parser.add_argument('-o', '--output_path', required=False, action="store", help='Output folder path')
    parser.add_argument('-i', '--input_path', required=False, action="store", help='Path to input file/folder')
    parser.add_argument('-p', '--artifact_paths', required=False, action="store_true", help='Text file list of artifact paths')
=======
    parser.add_argument('-t', choices=['fs','tar','zip', 'gz', 'itunes'], required=True, action="store", help="Input type (fs = extracted to file system folder)")
    parser.add_argument('-o', '--output_path', required=True, action="store", help='Output folder path')
    parser.add_argument('-i', '--input_path', required=True, action="store", help='Path to input file/folder')
>>>>>>> 43db445e
        
    args = parser.parse_args()
    
    if args.artifact_paths == True:
        print('Artifact path list generation started.')
        print('')
        with open('path_list.txt', 'a') as paths:
            for key, value in tosearch.items():
                if type(value[1]) is tuple:
                    for x in value[1]:
                        paths.write(x+'\n')
                        print(x)
                else:
                    paths.write(value[1]+'\n')
                    print(value[1])
        print('')
        print('Artifact path list generation completed')    
        return

    else:
        input_path = args.input_path
        extracttype = args.t
        
        if args.output_path == None:
            parser.error('No OUTPUT folder path provided')
            return
        else:
            output_path = os.path.abspath(args.output_path)
        
        if output_path == None:
            parser.error('No OUTPUT folder selected. Run the program again.')
            return
            
        if input_path == None:
            parser.error('No INPUT file or folder selected. Run the program again.')
            return
        
        if args.t == None:
            parser.error('No INPUT file or folder selected. Run the program again.')
            return

        if not os.path.exists(input_path):
            parser.error('INPUT file/folder does not exist! Run the program again.')
            return
        
        if not os.path.exists(output_path):
            parser.error('OUTPUT folder does not exist! Run the program again.')
            return  

        # ios file system extractions contain paths > 260 char, which causes problems
        # This fixes the problem by prefixing \\?\ on each windows path.
        if is_platform_windows():
            if input_path[1] == ':' and extracttype =='fs': input_path = '\\\\?\\' + input_path.replace('/', '\\')
            if output_path[1] == ':': output_path = '\\\\?\\' + output_path.replace('/', '\\')

        out_params = OutputParameters(output_path)

        crunch_artifacts(tosearch, extracttype, input_path, out_params, 1)

def crunch_artifacts(search_list, extracttype, input_path, out_params, ratio):
    '''Returns true/false on success/failure'''
    start = process_time()

    logfunc('Procesing started. Please wait. This may take a few minutes...')

    logfunc('\n--------------------------------------------------------------------------------------')
    logfunc(f'iLEAPP v{aleapp_version}: iLEAPP Logs, Events, and Properties Parser')
    logfunc('Objective: Triage iOS Full System Extractions.')
    logfunc('By: Alexis Brignoni | @AlexisBrignoni | abrignoni.com')
    logfunc('By: Yogesh Khatri | @SwiftForensics | swiftforensics.com')
    logdevinfo()
    
    seeker = None
    try:
        if extracttype == 'fs':
            seeker = FileSeekerDir(input_path)

        elif extracttype in ('tar', 'gz'):
            seeker = FileSeekerTar(input_path, out_params.temp_folder)

        elif extracttype == 'zip':
            seeker = FileSeekerZip(input_path, out_params.temp_folder)

        elif extracttype == 'itunes':
            seeker = FileSeekerItunes(input_path, out_params.temp_folder)

        else:
            logfunc('Error on argument -o (input type)')
            return False
    except Exception as ex:
        logfunc('Had an exception in Seeker - see details below. Terminating Program!')
        temp_file = io.StringIO()
        traceback.print_exc(file=temp_file)
        logfunc(temp_file.getvalue())
        temp_file.close()
        return False

    # Now ready to run
    logfunc(f'Artifact categories to parse: {str(len(search_list))}')
    logfunc(f'File/Directory selected: {input_path}')
    logfunc('\n--------------------------------------------------------------------------------------')

    log = open(os.path.join(out_params.report_folder_base, 'Script Logs', 'ProcessedFilesLog.html'), 'w+', encoding='utf8')
    nl = '\n' #literal in order to have new lines in fstrings that create text files
    log.write(f'Extraction/Path selected: {input_path}<br><br>')
    
    categories_searched = 0
    # Special processing for iTunesBackup Info.plist as it is a seperate entity, not part of the Manifest.db. Seeker won't find it
    if extracttype == 'itunes':
        info_plist_path = os.path.join(input_path, 'Info.plist')
        if os.path.exists(info_plist_path):
            process_artifact([info_plist_path], 'iTunesBackupInfo', 'Device Info', seeker, out_params.report_folder_base)
            del search_list['lastBuild'] # removing lastBuild as this takes its place
        else:
            logfunc('Info.plist not found for iTunes Backup!')
            log.write('Info.plist not found for iTunes Backup!')
        categories_searched += 1
        GuiWindow.SetProgressBar(categories_searched * ratio)

    # Search for the files per the arguments
    for key, val in search_list.items():
        search_regexes = []
        artifact_pretty_name = val[0]
        if isinstance(val[1], list) or isinstance(val[1], tuple):
            search_regexes = val[1]
        else:
            search_regexes.append(val[1])
        files_found = []
        for artifact_search_regex in search_regexes:
            found = seeker.search(artifact_search_regex)
            if not found:
                logfunc()
                logfunc(f'No files found for {key} -> {artifact_search_regex}')
                log.write(f'No files found for {key} -> {artifact_search_regex}<br><br>')
            else:
                files_found.extend(found)
        if files_found:
            logfunc()
            process_artifact(files_found, key, artifact_pretty_name, seeker, out_params.report_folder_base)
            for pathh in files_found:
                if pathh.startswith('\\\\?\\'):
                    pathh = pathh[4:]
                log.write(f'Files for {artifact_search_regex} located at {pathh}<br><br>')
        categories_searched += 1
        GuiWindow.SetProgressBar(categories_searched * ratio)
    log.close()

    logfunc('')
    logfunc('Processes completed.')
    end = process_time()
    run_time_secs =  end - start
    run_time_HMS = strftime('%H:%M:%S', gmtime(run_time_secs))
    logfunc("Processing time = {}".format(run_time_HMS))

    logfunc('')
    logfunc('Report generation started.')
    # remove the \\?\ prefix we added to input and output paths, so it does not reflect in report
    if is_platform_windows(): 
        if out_params.report_folder_base.startswith('\\\\?\\'):
            out_params.report_folder_base = out_params.report_folder_base[4:]
        if input_path.startswith('\\\\?\\'):
            input_path = input_path[4:]
    report.generate_report(out_params.report_folder_base, run_time_secs, run_time_HMS, extracttype, input_path)
    logfunc('Report generation Completed.')
    logfunc('')
    logfunc(f'Report location: {out_params.report_folder_base}')
    return True

if __name__ == '__main__':
    main()<|MERGE_RESOLUTION|>--- conflicted
+++ resolved
@@ -13,16 +13,10 @@
 
 def main():
     parser = argparse.ArgumentParser(description='iLEAPP: iOS Logs, Events, and Plists Parser.')
-<<<<<<< HEAD
-    parser.add_argument('-t', choices=['fs','tar','zip', 'gz'], required=False, action="store", help="Input type (fs = extracted to file system folder)")
-    parser.add_argument('-o', '--output_path', required=False, action="store", help='Output folder path')
-    parser.add_argument('-i', '--input_path', required=False, action="store", help='Path to input file/folder')
-    parser.add_argument('-p', '--artifact_paths', required=False, action="store_true", help='Text file list of artifact paths')
-=======
     parser.add_argument('-t', choices=['fs','tar','zip', 'gz', 'itunes'], required=True, action="store", help="Input type (fs = extracted to file system folder)")
     parser.add_argument('-o', '--output_path', required=True, action="store", help='Output folder path')
     parser.add_argument('-i', '--input_path', required=True, action="store", help='Path to input file/folder')
->>>>>>> 43db445e
+    parser.add_argument('-p', '--artifact_paths', required=False, action="store_true", help='Text file list of artifact paths')
         
     args = parser.parse_args()
     
