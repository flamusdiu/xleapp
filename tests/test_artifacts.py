--- conflicted
+++ resolved
@@ -8,9 +8,9 @@
 
 @dataclass
 class TestArtifact(Artifact):
-    
+
     __test__ = False
-    
+
     def __post_init__(self) -> None:
         self.name = "Accounts"
         self.category = "Accounts"
@@ -60,13 +60,15 @@
         self.category = "Test"
         self.web_icon = WebIcon.TRIANGLE
 
-    @Search(["**/test.sqlite"],["**/test1.sqlite"],["**/test2.sqlite"])
+    @Search(["**/test.sqlite"], ["**/test1.sqlite"], ["**/test2.sqlite"])
     def process(self):
         pass
+
 
 @dataclass
 class TestArtifactMissingProcess(Artifact):
     __test__ = False
+
     def __post_init__(self) -> None:
         self.name = "TestArtifact"
         self.category = "Test"
@@ -75,8 +77,6 @@
 
 @pytest.fixture
 def test_artifact():
-<<<<<<< HEAD
-=======
     class Accounts(Artifact):
         def __post_init__(self) -> None:
             self.name = "Accounts"
@@ -136,7 +136,6 @@
         def process(self):
             pass
 
->>>>>>> 7fd0a34a3730e89e70d2f1b8e3580e7acbf60c87
     return TestArtifact
 
 
