from dataclasses import dataclass

import pytest

from xleapp import Artifact, Search, WebIcon
from xleapp.app import Application


@dataclass
class TestArtifact(Artifact):
    
    __test__ = False
    
    def __post_init__(self) -> None:
        self.name = "Accounts"
        self.category = "Accounts"
        self.web_icon = WebIcon.USER
        self.report_headers = (
            "Timestamp",
            "Account Desc.",
            "Username",
            "Description",
            "Identifier",
            "Bundle ID",
        )
        self.timeline = True

    @Search("**/Accounts3.sqlite")
    def process(self):
        for fp in self.found:
            cursor = fp().cursor()
            cursor.execute(
                """
                select
                datetime(zdate+978307200,'unixepoch','utc' ) as timestamp,
                zaccounttypedescription,
                zusername,
                zaccountdescription,
                zaccount.zidentifier,
                zaccount.zowningbundleid
                from zaccount, zaccounttype
                where zaccounttype.z_pk=zaccount.zaccounttype
                """,
            )

            all_rows = cursor.fetchall()
            if all_rows:
                for row in all_rows:
                    row_dict = dict_from_row(row)
                    self.data.append(tuple(row_dict.values()))


@dataclass
class TestArtifactMultipleSearch(Artifact):
    __test__ = False
    name = "TestArtifact"

    def __post_init__(self) -> None:
        self.name = "TestArtifact"
        self.category = "Test"
        self.web_icon = WebIcon.TRIANGLE

    @Search(["**/test.sqlite"],["**/test1.sqlite"],["**/test2.sqlite"])
    def process(self):
        pass

@dataclass
class TestArtifactMissingProcess(Artifact):
    __test__ = False
    def __post_init__(self) -> None:
        self.name = "TestArtifact"
        self.category = "Test"
        self.web_icon = WebIcon.TRIANGLE


@pytest.fixture
def test_artifact():
<<<<<<< HEAD
=======
    class Accounts(Artifact):
        def __post_init__(self) -> None:
            self.name = "Accounts"
            self.category = "Accounts"
            self.web_icon = WebIcon.USER
            self.report_headers = (
                "Timestamp",
                "Account Desc.",
                "Username",
                "Description",
                "Identifier",
                "Bundle ID",
            )
            self.timeline = True

        @Search("**/Accounts3.sqlite")
        def process(self):
            for fp in self.found:
                cursor = fp().cursor()
                cursor.execute(
                    """
                    select
                    datetime(zdate+978307200,'unixepoch','utc' ) as timestamp,
                    zaccounttypedescription,
                    zusername,
                    zaccountdescription,
                    zaccount.zidentifier,
                    zaccount.zowningbundleid
                    from zaccount, zaccounttype
                    where zaccounttype.z_pk=zaccount.zaccounttype
                    """,
                )

                all_rows = cursor.fetchall()
                if all_rows:
                    for row in all_rows:
                        row_dict = dict_from_row(row)
                        self.data.append(tuple(row_dict.values()))

    return Accounts


@pytest.fixture
def test_artifact_multiple_search():
    class TestArtifact(Artifact):
        name = "TestArtifact"

        def __post_init__(self) -> None:
            self.name = "TestArtifact"
            self.category = "Test"
            self.web_icon = WebIcon.TEST

        @Search()
        @Search("**/test.sqlite")
        @Search("**/test1.sqlite")
        @Search("**/test2.sqlite")
        def process(self):
            pass

>>>>>>> 7fd0a34a3730e89e70d2f1b8e3580e7acbf60c87
    return TestArtifact


@pytest.mark.parametrize(
    "artifact",
    [
        TestArtifact,
        TestArtifactMultipleSearch,
        pytest.param(TestArtifactMissingProcess, marks=pytest.mark.xfail),
    ],
)
def test_create_artifact(artifact):
    assert isinstance(artifact(), Artifact)


@pytest.mark.parametrize(
    "artifact",
    [TestArtifact, TestArtifactMultipleSearch],
)
def test_artifact_attach_app(artifact, app):
    artifact = artifact()
    artifact.app = app
    assert isinstance(artifact.app, Application)<|MERGE_RESOLUTION|>--- conflicted
+++ resolved
@@ -75,8 +75,7 @@
 
 @pytest.fixture
 def test_artifact():
-<<<<<<< HEAD
-=======
+
     class Accounts(Artifact):
         def __post_init__(self) -> None:
             self.name = "Accounts"
@@ -136,7 +135,6 @@
         def process(self):
             pass
 
->>>>>>> 7fd0a34a3730e89e70d2f1b8e3580e7acbf60c87
     return TestArtifact
 
 
