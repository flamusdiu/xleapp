import functools
import logging
import sqlite3
import typing as t

from ..helpers.types import DecoratedFunc
from ..helpers.search import SearchRegex
from .abstract import Artifact


logger_log = logging.getLogger("xleapp.logfile")


def core_artifact(cls: DecoratedFunc) -> DecoratedFunc:
    """Decorator to mark an artifact as 'core'

    Args:
        cls: The artifact object


    Returns:
        DecoratedFunc: The decorated object
    """

    @functools.wraps(cls)
    def core_wrapper(cls):
        if issubclass(cls, Artifact):
            cls.core = True
            cls.select = True
            return cls
        else:
            raise AttributeError(
                f"Class object {str(cls)} is not an Artifact! "
                f'Error setting property "core_artifact" on class!',
            )

    return t.cast(DecoratedFunc, core_wrapper(cls))


def long_running_process(cls: DecoratedFunc) -> DecoratedFunc:
    """Marks an artifact as a 'long running process'.

    Artifacts marked with this decorator must be manually selected either through
    `--artifact` option in the CLI or in the GUI list. They are never selected manually.

    Args:
        cls: The artifact object

    Returns:
        DecoratedFunc: The decorated object
    """

    @functools.wraps(cls)
    def lrp_wrapper(cls):
        if issubclass(cls, Artifact):
            cls.long_running_process = True
            return cls
        else:
            raise AttributeError(
                f"Class object {str(cls)} is not an Artifact! "
                f'Error setting property "long_running_process" on class!',
            )

    return t.cast(DecoratedFunc, lrp_wrapper(cls))


class Search:
    """Decorator for searching files for an artifact.

    Args:
       file_names_only: Returns only file names (:obj:`Path` objects).
           Defaults to False.
       return_on_first_hit: Returns only the first found file. Defaults to True.
    """

<<<<<<< HEAD
    search: dict[str, set[SearchRegex]] = dict()

    def __init__(
        self,
        name,
        regex,
        file_names_only: bool = False,
        return_on_first_hit: bool = True,
    ):
        self.return_on_first_hit = return_on_first_hit
        self.file_names_only = file_names_only
        if not name in self.search.keys():
            self.search[name] = set()
        self.search[name].add(SearchRegex(regex))

    def __call__(self, func):
        def search_wrapper(cls) -> bool:
            try:
                cls.regex = self.search[f"{cls.name}__{cls.category}"]
                with cls.context(
                    file_names_only=self.file_names_only,
                    return_on_first_hit=self.return_on_first_hit,
                ) as artifact:
                    if artifact.found:
                        func(artifact)
                    cls.processed = True
            except sqlite3.OperationalError as ex:
                logger_log.error(f"-> Error {ex}")
            return cls.processed

        functools.update_wrapper(search_wrapper, func)
        return search_wrapper
=======
    
    def __init__(
        self,
        func
    ):
        print(f"__init__: {func}")
    
    def __call__(self, func):
        print(f"__call__: {func}")


    def __get__(self, obj, objtype):
        """Support instance methods."""
        return functools.partial(self.__call__, obj)
>>>>>>> 7fd0a34a
<|MERGE_RESOLUTION|>--- conflicted
+++ resolved
@@ -73,7 +73,6 @@
        return_on_first_hit: Returns only the first found file. Defaults to True.
     """
 
-<<<<<<< HEAD
     search: dict[str, set[SearchRegex]] = dict()
 
     def __init__(
@@ -104,21 +103,7 @@
                 logger_log.error(f"-> Error {ex}")
             return cls.processed
 
-        functools.update_wrapper(search_wrapper, func)
-        return search_wrapper
-=======
-    
-    def __init__(
-        self,
-        func
-    ):
-        print(f"__init__: {func}")
-    
-    def __call__(self, func):
-        print(f"__call__: {func}")
-
 
     def __get__(self, obj, objtype):
         """Support instance methods."""
-        return functools.partial(self.__call__, obj)
->>>>>>> 7fd0a34a
+        return functools.partial(self.__call__, obj)